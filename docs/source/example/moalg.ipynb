{
 "cells": [
  {
   "cell_type": "markdown",
   "metadata": {},
   "source": [
    "# Multi-Objective Algorithm"
   ]
  },
  {
   "cell_type": "markdown",
   "metadata": {},
   "source": [
    "In this notebook, we will use the Reference Vector Guided Evolutionary Algorithm (**RVEA**) to find the optimal solutions of the **DTLZ2** problem."
   ]
  },
  {
   "cell_type": "code",
<<<<<<< HEAD
   "execution_count": 2,
   "metadata": {},
   "outputs": [],
   "source": [
=======
   "execution_count": null,
   "metadata": {},
   "outputs": [
    {
     "ename": "",
     "evalue": "",
     "output_type": "error",
     "traceback": [
      "\u001b[1;31mRunning cells with '.venv (Python 3.12.7)' requires the ipykernel package.\n",
      "\u001b[1;31mRun the following command to install 'ipykernel' into the Python environment. \n",
      "\u001b[1;31mCommand: '/home/bill/Source/evox/.venv/bin/python -m pip install ipykernel -U --force-reinstall'"
     ]
    }
   ],
   "source": [
    "# install evox, skip it if you have already installed evox\n",
    "from importlib.util import find_spec\n",
    "\n",
    "if find_spec(\"evox\") is None:\n",
    "    %pip install evox"
   ]
  },
  {
   "cell_type": "code",
   "execution_count": 1,
   "metadata": {},
   "outputs": [],
   "source": [
    "import time\n",
    "\n",
>>>>>>> 2bb2fcea
    "import torch\n",
    "from torch.profiler import ProfilerActivity, profile\n",
    "\n",
    "from evox.algorithms import RVEA\n",
    "from evox.core import jit, use_state\n",
    "from evox.metrics import igd\n",
    "from evox.problems.numerical import DTLZ2\n",
    "from evox.workflows import StdWorkflow"
   ]
  },
  {
   "cell_type": "markdown",
   "metadata": {},
   "source": [
    "## (Optional) Use GPU to run the code\n",
    "Often, we want to run our code on a GPU because it will run faster. The following code sets the default to run on GPU. Using the CPU is also fine if no device is available."
   ]
  },
  {
   "cell_type": "code",
   "execution_count": 3,
   "metadata": {},
   "outputs": [
    {
     "name": "stdout",
     "output_type": "stream",
     "text": [
      "cuda:0\n"
     ]
    }
   ],
   "source": [
    "# Use GPU first to run the code.\n",
    "torch.set_default_device(\"cuda\" if torch.cuda.is_available() else \"cpu\")\n",
    "print(torch.get_default_device())"
   ]
  },
  {
   "cell_type": "markdown",
   "metadata": {},
   "source": [
    "## Running example: RVEA on DTLZ2 problem\n",
    "The following code is used to set up the DTLZ2 problem and the RVEA algorithm. More information about the problem and algorithm can be found in the corresponding section of the documentation."
   ]
  },
  {
   "cell_type": "code",
   "execution_count": 8,
   "metadata": {},
   "outputs": [],
   "source": [
    "# Init the problem, algorithm and workflow.\n",
    "prob = DTLZ2(m=3)\n",
    "pf = prob.pf()\n",
    "algo = RVEA(pop_size=100, n_objs=3, lb=-torch.zeros(12), ub=torch.ones(12))\n",
    "workflow = StdWorkflow()\n",
    "workflow.setup(algo, prob)\n",
    "workflow.init_step()\n",
    "\n",
    "# Init the state_step and the jit_state_step\n",
    "state_step = use_state(lambda: workflow.step)\n",
    "state = state_step.init_state()\n",
    "jit_state_step = jit(state_step, trace=True, example_inputs=(state,))"
   ]
  },
  {
   "cell_type": "markdown",
   "metadata": {},
   "source": [
    "With this setup in place, we can now start to optimize. We set to let the multi-objective algorithm optimize for 100 steps on this problem"
   ]
  },
  {
   "cell_type": "code",
   "execution_count": 9,
   "metadata": {},
   "outputs": [
    {
     "name": "stdout",
     "output_type": "stream",
     "text": [
      "tensor(0.5292, device='cuda:0')\n",
      "tensor(0.1605, device='cuda:0')\n",
      "tensor(0.0774, device='cuda:0')\n",
      "tensor(0.0614, device='cuda:0')\n",
      "tensor(0.0581, device='cuda:0')\n",
      "tensor(0.0569, device='cuda:0')\n",
      "tensor(0.0556, device='cuda:0')\n",
      "tensor(0.0550, device='cuda:0')\n",
      "tensor(0.0553, device='cuda:0')\n",
      "tensor(0.0545, device='cuda:0')\n"
     ]
    }
   ],
   "source": [
    "# Run the workflow for 100 steps\n",
    "t = time.time()\n",
    "with profile(activities=[ProfilerActivity.CPU, ProfilerActivity.CUDA], record_shapes=True, profile_memory=True) as prof:\n",
    "    for i in range(100):\n",
    "        state = jit_state_step(state)\n",
    "        fit = state[\"self.algorithm.fit\"]\n",
    "        fit = fit[~torch.isnan(fit).any(dim=1)]\n",
    "        if i % 10 == 0:\n",
    "          print(igd(fit, pf))"
   ]
  }
 ],
 "metadata": {
  "kernelspec": {
   "display_name": ".venv",
   "language": "python",
   "name": "python3"
  },
  "language_info": {
   "codemirror_mode": {
    "name": "ipython",
    "version": 3
   },
   "file_extension": ".py",
   "mimetype": "text/x-python",
   "name": "python",
   "nbconvert_exporter": "python",
   "pygments_lexer": "ipython3",
   "version": "3.12.7"
  }
 },
 "nbformat": 4,
 "nbformat_minor": 2
}<|MERGE_RESOLUTION|>--- conflicted
+++ resolved
@@ -16,13 +16,7 @@
   },
   {
    "cell_type": "code",
-<<<<<<< HEAD
    "execution_count": 2,
-   "metadata": {},
-   "outputs": [],
-   "source": [
-=======
-   "execution_count": null,
    "metadata": {},
    "outputs": [
     {
@@ -37,22 +31,6 @@
     }
    ],
    "source": [
-    "# install evox, skip it if you have already installed evox\n",
-    "from importlib.util import find_spec\n",
-    "\n",
-    "if find_spec(\"evox\") is None:\n",
-    "    %pip install evox"
-   ]
-  },
-  {
-   "cell_type": "code",
-   "execution_count": 1,
-   "metadata": {},
-   "outputs": [],
-   "source": [
-    "import time\n",
-    "\n",
->>>>>>> 2bb2fcea
     "import torch\n",
     "from torch.profiler import ProfilerActivity, profile\n",
     "\n",
