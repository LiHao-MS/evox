--- conflicted
+++ resolved
@@ -52,15 +52,11 @@
 
 We also provide a [one-click script](https://github.com/EMI-Group/evox/blob/main/win-install.bat) for fast deployment on fresh installed windows 10/11 64bit with Nvidia GPUs. The script will not use WSL 2 and will install the native Pytorch version on Windows. It will automatically install related applications like VSCode, Git and MiniForge3.
 
-<<<<<<< HEAD
 ### Windows WSL 2 (optional)
-=======
 * Ensure the [Nvidia driver]((https://www.nvidia.com/Download/index.aspx?lang=en-us)) is properly installed first. Otherwise the script will fall back to cpu mode.
 * When running the script, ensure a stable network (accessible to `github.com` etc.).
 * If the script is failed due to network failure, close and reopen it to continue the installation.
 
-### Windows WSL 2 (Advanced)
->>>>>>> 119a7bdd
 
 Download the [latest NVIDIA Windows GPU Driver](https://www.nvidia.com/Download/index.aspx?lang=en-us), and install it. Then your WSL 2 will support Nvidia GPUs in its Linux environments.
 
