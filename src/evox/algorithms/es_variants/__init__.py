--- conflicted
+++ resolved
@@ -14,7 +14,6 @@
 ]
 
 
-<<<<<<< HEAD
 from .ars import ARS
 from .asebo import ASEBO
 from .des import DES
@@ -25,8 +24,4 @@
 from .open_es import OpenES
 from .persistent_es import PersistentES
 from .snes import SNES
-from .cma_es import CMAES
-=======
-from .cma_es import CMAES
-from .open_es import OpenES
->>>>>>> 4957c6dc
+from .cma_es import CMAES