# --------------------------------------------------------------------------------------
# 1. NSGA-II algorithm is described in the following papers:
#
# Title: A fast and elitist multiobjective genetic algorithm: NSGA-II
# Link: https://ieeexplore.ieee.org/document/996017
# --------------------------------------------------------------------------------------

import jax
import jax.numpy as jnp

from evox.operators import (
    non_dominated_sort,
    crowding_distance,
    selection,
    mutation,
    crossover,
)
from evox import Algorithm, jit_class, State
from evox.operators.selection import NonDominate


@jit_class
class NSGA2(Algorithm):
    """NSGA-II algorithm

    link: https://ieeexplore.ieee.org/document/996017
    """

    def __init__(
        self,
        lb,
        ub,
        n_objs,
        pop_size,
        selection_op=None,
        mutation_op=None,
        crossover_op=None,
    ):
        self.lb = lb
        self.ub = ub
        self.n_objs = n_objs
        self.dim = lb.shape[0]
        self.pop_size = pop_size

        self.selection = selection_op
        self.mutation = mutation_op
        self.crossover = crossover_op

        if self.selection is None:
            self.selection = selection.UniformRand(1)
        if self.mutation is None:
            self.mutation = mutation.Polynomial((self.lb, self.ub))
        if self.crossover is None:
            self.crossover = crossover.SimulatedBinary()
        
        self.survivor_selection = NonDominate(self.pop_size)

    def setup(self, key):
        key, subkey = jax.random.split(key)
        population = (
            jax.random.uniform(subkey, shape=(self.pop_size, self.dim))
            * (self.ub - self.lb)
            + self.lb
        )
        return State(
            population=population,
            fitness=jnp.zeros((self.pop_size, self.n_objs)),
            next_generation=population,
            key=key,
        )

    def init_ask(self, state):
        return state.population, state

    def init_tell(self, state, fitness):
        state = state.replace(fitness=fitness)
        return state

    def ask(self, state):
        key, sel_key1, x_key, mut_key = jax.random.split(state.key, 4)
        # crossovered = self.selection(sel_key1, state.population, state.fitness)
        crossovered = self.crossover(x_key, state.population)
        next_generation = self.mutation(mut_key, crossovered)

        next_generation = jnp.clip(next_generation, self.lb, self.ub)

        return next_generation, state.replace(next_generation=next_generation, key=key)

    def tell(self, state, fitness):
        merged_pop = jnp.concatenate([state.population, state.next_generation], axis=0)
        merged_fitness = jnp.concatenate([state.fitness, fitness], axis=0)

        survivor, survivor_fitness = self.survivor_selection(merged_pop, merged_fitness)

<<<<<<< HEAD
        combined_order = jnp.lexsort((-crowding_dis, rank))[: self.pop_size]
        survivor = merged_pop[combined_order]
        survivor_fitness = merged_fitness[combined_order]
        state = state.replace(population=survivor, fitness=survivor_fitness)
=======
        state = state.update(population=survivor, fitness=survivor_fitness)
>>>>>>> c67e704b
        return state<|MERGE_RESOLUTION|>--- conflicted
+++ resolved
@@ -92,12 +92,5 @@
 
         survivor, survivor_fitness = self.survivor_selection(merged_pop, merged_fitness)
 
-<<<<<<< HEAD
-        combined_order = jnp.lexsort((-crowding_dis, rank))[: self.pop_size]
-        survivor = merged_pop[combined_order]
-        survivor_fitness = merged_fitness[combined_order]
         state = state.replace(population=survivor, fitness=survivor_fitness)
-=======
-        state = state.update(population=survivor, fitness=survivor_fitness)
->>>>>>> c67e704b
         return state